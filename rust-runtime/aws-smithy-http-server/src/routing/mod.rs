/*
 * Copyright Amazon.com, Inc. or its affiliates. All Rights Reserved.
 * SPDX-License-Identifier: Apache-2.0
 */

//! HTTP routing that adheres to the [Smithy specification].
//!
//! [Smithy specification]: https://awslabs.github.io/smithy/1.0/spec/core/http-traits.html

use std::{
    convert::Infallible,
    task::{Context, Poll},
};

use self::request_spec::RequestSpec;
use crate::{
    body::{boxed, Body, BoxBody, HttpBody},
    proto::{
        aws_json::router::AwsJsonRouter, aws_json_10::AwsJson1_0, aws_json_11::AwsJson1_1, rest::router::RestRouter,
        rest_json_1::RestJson1, rest_xml::RestXml,
    },
};
use crate::{error::BoxError, routers::RoutingService};

use http::{Request, Response};
use tower::layer::Layer;
use tower::{Service, ServiceBuilder};
use tower_http::map_response_body::MapResponseBodyLayer;

mod future;
mod into_make_service;
mod into_make_service_with_connect_info;
#[cfg(feature = "aws-lambda")]
#[cfg_attr(docsrs, doc(cfg(feature = "aws-lambda")))]
mod lambda_handler;

#[doc(hidden)]
pub mod request_spec;

mod route;

pub(crate) mod tiny_map;

#[cfg(feature = "aws-lambda")]
#[cfg_attr(docsrs, doc(cfg(feature = "aws-lambda")))]
pub use self::lambda_handler::LambdaHandler;
<<<<<<< HEAD

#[allow(deprecated)]
pub use self::{future::RouterFuture, into_make_service::IntoMakeService, route::Route};
=======
pub use self::{
    future::RouterFuture,
    into_make_service::IntoMakeService,
    into_make_service_with_connect_info::{Connected, IntoMakeServiceWithConnectInfo},
    route::Route,
};
>>>>>>> 6ca5ed21

/// The router is a [`tower::Service`] that routes incoming requests to other `Service`s
/// based on the request's URI and HTTP method or on some specific header setting the target operation.
/// The former is adhering to the [Smithy specification], while the latter is adhering to
/// the [AwsJson specification].
///
/// The router is also [Protocol] aware and currently supports REST based protocols like [restJson1] or [restXml]
/// and RPC based protocols like [awsJson1.0] or [awsJson1.1].
/// It currently does not support Smithy's [endpoint trait].
///
/// You should not **instantiate** this router directly; it will be created for you from the
/// code generated from your Smithy model by `smithy-rs`.
///
/// [Smithy specification]: https://awslabs.github.io/smithy/1.0/spec/core/http-traits.html
/// [AwsJson specification]: https://awslabs.github.io/smithy/1.0/spec/aws/aws-json-1_0-protocol.html#protocol-behaviors
/// [Protocol]: https://awslabs.github.io/smithy/1.0/spec/aws/index.html#aws-protocols
/// [restJson1]: https://awslabs.github.io/smithy/1.0/spec/aws/aws-restjson1-protocol.html
/// [restXml]: https://awslabs.github.io/smithy/1.0/spec/aws/aws-restxml-protocol.html
/// [awsJson1.0]: https://awslabs.github.io/smithy/1.0/spec/aws/aws-json-1_0-protocol.html
/// [awsJson1.1]: https://awslabs.github.io/smithy/1.0/spec/aws/aws-json-1_1-protocol.html
/// [endpoint trait]: https://awslabs.github.io/smithy/1.0/spec/core/endpoint-traits.html#endpoint-trait
#[derive(Debug)]
#[deprecated(
    since = "0.52.0",
    note = "OperationRegistry is part of the deprecated service builder API. This type no longer appears in the public API."
)]
pub struct Router<B = Body> {
    routes: Routes<B>,
}

/// Protocol-aware routes types.
///
/// RestJson1 and RestXml routes are stored in a `Vec` because there can be multiple matches on the
/// request URI and we thus need to iterate the whole list and use a ranking mechanism to choose.
///
/// AwsJson 1.0 and 1.1 routes can be stored in a `HashMap` since the requested operation can be
/// directly found in the `X-Amz-Target` HTTP header.
#[derive(Debug)]
enum Routes<B = Body> {
    RestXml(RoutingService<RestRouter<Route<B>>, RestXml>),
    RestJson1(RoutingService<RestRouter<Route<B>>, RestJson1>),
    AwsJson1_0(RoutingService<AwsJsonRouter<Route<B>>, AwsJson1_0>),
    AwsJson1_1(RoutingService<AwsJsonRouter<Route<B>>, AwsJson1_1>),
}

#[allow(deprecated)]
impl<B> Clone for Router<B> {
    fn clone(&self) -> Self {
        match &self.routes {
            Routes::RestJson1(routes) => Router {
                routes: Routes::RestJson1(routes.clone()),
            },
            Routes::RestXml(routes) => Router {
                routes: Routes::RestXml(routes.clone()),
            },
            Routes::AwsJson1_0(routes) => Router {
                routes: Routes::AwsJson1_0(routes.clone()),
            },
            Routes::AwsJson1_1(routes) => Router {
                routes: Routes::AwsJson1_1(routes.clone()),
            },
        }
    }
}

#[allow(deprecated)]
impl<B> Router<B>
where
    B: Send + 'static,
{
    /// Convert this router into a [`MakeService`], that is a [`Service`] whose
    /// response is another service.
    ///
    /// This is useful when running your application with hyper's
    /// [`Server`].
    ///
    /// [`Server`]: hyper::server::Server
    /// [`MakeService`]: tower::make::MakeService
    pub fn into_make_service(self) -> IntoMakeService<Self> {
        IntoMakeService::new(self)
    }

    /// Apply a [`tower::Layer`] to the router.
    ///
    /// All requests to the router will be processed by the layer's
    /// corresponding middleware.
    ///
    /// This can be used to add additional processing to all routes.
    pub fn layer<L, NewReqBody, NewResBody>(self, layer: L) -> Router<NewReqBody>
    where
        L: Layer<Route<B>>,
        L::Service:
            Service<Request<NewReqBody>, Response = Response<NewResBody>, Error = Infallible> + Clone + Send + 'static,
        <L::Service as Service<Request<NewReqBody>>>::Future: Send + 'static,
        NewResBody: HttpBody<Data = bytes::Bytes> + Send + 'static,
        NewResBody::Error: Into<BoxError>,
    {
        let layer = ServiceBuilder::new()
            .layer(MapResponseBodyLayer::new(boxed))
            .layer(layer);
        match self.routes {
            Routes::RestJson1(routes) => Router {
                routes: Routes::RestJson1(routes.map(|router| router.layer(layer).boxed())),
            },
            Routes::RestXml(routes) => Router {
                routes: Routes::RestXml(routes.map(|router| router.layer(layer).boxed())),
            },
            Routes::AwsJson1_0(routes) => Router {
                routes: Routes::AwsJson1_0(routes.map(|router| router.layer(layer).boxed())),
            },
            Routes::AwsJson1_1(routes) => Router {
                routes: Routes::AwsJson1_1(routes.map(|router| router.layer(layer).boxed())),
            },
        }
    }

    /// Create a new RestJson1 `Router` from an iterator over pairs of [`RequestSpec`]s and services.
    ///
    /// If the iterator is empty the router will respond `404 Not Found` to all requests.
    #[doc(hidden)]
    pub fn new_rest_json_router<T>(routes: T) -> Self
    where
        T: IntoIterator<
            Item = (
                tower::util::BoxCloneService<Request<B>, Response<BoxBody>, Infallible>,
                RequestSpec,
            ),
        >,
    {
        let svc = RoutingService::new(
            routes
                .into_iter()
                .map(|(svc, request_spec)| (request_spec, Route::from_box_clone_service(svc)))
                .collect(),
        );
        Self {
            routes: Routes::RestJson1(svc),
        }
    }

    /// Create a new RestXml `Router` from an iterator over pairs of [`RequestSpec`]s and services.
    ///
    /// If the iterator is empty the router will respond `404 Not Found` to all requests.
    #[doc(hidden)]
    pub fn new_rest_xml_router<T>(routes: T) -> Self
    where
        T: IntoIterator<
            Item = (
                tower::util::BoxCloneService<Request<B>, Response<BoxBody>, Infallible>,
                RequestSpec,
            ),
        >,
    {
        let svc = RoutingService::new(
            routes
                .into_iter()
                .map(|(svc, request_spec)| (request_spec, Route::from_box_clone_service(svc)))
                .collect(),
        );
        Self {
            routes: Routes::RestXml(svc),
        }
    }

    /// Create a new AwsJson 1.0 `Router` from an iterator over pairs of operation names and services.
    ///
    /// If the iterator is empty the router will respond `404 Not Found` to all requests.
    #[doc(hidden)]
    pub fn new_aws_json_10_router<T>(routes: T) -> Self
    where
        T: IntoIterator<
            Item = (
                tower::util::BoxCloneService<Request<B>, Response<BoxBody>, Infallible>,
                String,
            ),
        >,
    {
        let svc = RoutingService::new(
            routes
                .into_iter()
                .map(|(svc, operation)| (operation, Route::from_box_clone_service(svc)))
                .collect(),
        );

        Self {
            routes: Routes::AwsJson1_0(svc),
        }
    }

    /// Create a new AwsJson 1.1 `Router` from a vector of pairs of operations and services.
    ///
    /// If the vector is empty the router will respond `404 Not Found` to all requests.
    #[doc(hidden)]
    pub fn new_aws_json_11_router<T>(routes: T) -> Self
    where
        T: IntoIterator<
            Item = (
                tower::util::BoxCloneService<Request<B>, Response<BoxBody>, Infallible>,
                String,
            ),
        >,
    {
        let svc = RoutingService::new(
            routes
                .into_iter()
                .map(|(svc, operation)| (operation, Route::from_box_clone_service(svc)))
                .collect(),
        );

        Self {
            routes: Routes::AwsJson1_1(svc),
        }
    }
}

#[allow(deprecated)]
impl<B> Service<Request<B>> for Router<B>
where
    B: Send + 'static,
{
    type Response = Response<BoxBody>;
    type Error = Infallible;
    type Future = RouterFuture<B>;

    #[inline]
    fn poll_ready(&mut self, _: &mut Context<'_>) -> Poll<Result<(), Self::Error>> {
        Poll::Ready(Ok(()))
    }

    #[inline]
    fn call(&mut self, req: Request<B>) -> Self::Future {
        let fut = match &mut self.routes {
            // REST routes.
            Routes::RestJson1(routes) => routes.call(req),
            Routes::RestXml(routes) => routes.call(req),
            // AwsJson routes.
            Routes::AwsJson1_0(routes) => routes.call(req),
            Routes::AwsJson1_1(routes) => routes.call(req),
        };
        RouterFuture::new(fut)
    }
}

#[cfg(test)]
#[allow(deprecated)]
mod rest_tests {
    use super::*;
    use crate::{
        body::{boxed, BoxBody},
        routing::request_spec::*,
    };
    use futures_util::Future;
    use http::{HeaderMap, Method, StatusCode};
    use std::pin::Pin;

    /// Helper function to build a `Request`. Used in other test modules.
    pub fn req(method: &Method, uri: &str, headers: Option<HeaderMap>) -> Request<()> {
        let mut r = Request::builder().method(method).uri(uri).body(()).unwrap();
        if let Some(headers) = headers {
            *r.headers_mut() = headers
        }
        r
    }

    // Returns a `Response`'s body as a `String`, without consuming the response.
    pub async fn get_body_as_string<B>(res: &mut Response<B>) -> String
    where
        B: http_body::Body + std::marker::Unpin,
        B::Error: std::fmt::Debug,
    {
        let body_mut = res.body_mut();
        let body_bytes = hyper::body::to_bytes(body_mut).await.unwrap();
        String::from(std::str::from_utf8(&body_bytes).unwrap())
    }

    /// A service that returns its name and the request's URI in the response body.
    #[derive(Clone)]
    struct NamedEchoUriService(String);

    impl<B> Service<Request<B>> for NamedEchoUriService {
        type Response = Response<BoxBody>;
        type Error = Infallible;
        type Future = Pin<Box<dyn Future<Output = Result<Self::Response, Self::Error>> + Send>>;

        #[inline]
        fn poll_ready(&mut self, _cx: &mut Context<'_>) -> Poll<Result<(), Self::Error>> {
            Poll::Ready(Ok(()))
        }

        #[inline]
        fn call(&mut self, req: Request<B>) -> Self::Future {
            let body = boxed(Body::from(format!("{} :: {}", self.0, req.uri())));
            let fut = async { Ok(Response::builder().status(&http::StatusCode::OK).body(body).unwrap()) };
            Box::pin(fut)
        }
    }

    // This test is a rewrite of `mux.spec.ts`.
    // https://github.com/awslabs/smithy-typescript/blob/fbf97a9bf4c1d8cf7f285ea7c24e1f0ef280142a/smithy-typescript-ssdk-libs/server-common/src/httpbinding/mux.spec.ts
    #[tokio::test]
    async fn simple_routing() {
        let request_specs: Vec<(RequestSpec, &str)> = vec![
            (
                RequestSpec::from_parts(
                    Method::GET,
                    vec![
                        PathSegment::Literal(String::from("a")),
                        PathSegment::Label,
                        PathSegment::Label,
                    ],
                    Vec::new(),
                ),
                "A",
            ),
            (
                RequestSpec::from_parts(
                    Method::GET,
                    vec![
                        PathSegment::Literal(String::from("mg")),
                        PathSegment::Greedy,
                        PathSegment::Literal(String::from("z")),
                    ],
                    Vec::new(),
                ),
                "MiddleGreedy",
            ),
            (
                RequestSpec::from_parts(
                    Method::DELETE,
                    Vec::new(),
                    vec![
                        QuerySegment::KeyValue(String::from("foo"), String::from("bar")),
                        QuerySegment::Key(String::from("baz")),
                    ],
                ),
                "Delete",
            ),
            (
                RequestSpec::from_parts(
                    Method::POST,
                    vec![PathSegment::Literal(String::from("query_key_only"))],
                    vec![QuerySegment::Key(String::from("foo"))],
                ),
                "QueryKeyOnly",
            ),
        ];

        // Test both RestJson1 and RestXml routers.
        let router_json = Router::new_rest_json_router(request_specs.clone().into_iter().map(|(spec, svc_name)| {
            (
                tower::util::BoxCloneService::new(NamedEchoUriService(String::from(svc_name))),
                spec,
            )
        }));
        let router_xml = Router::new_rest_xml_router(request_specs.into_iter().map(|(spec, svc_name)| {
            (
                tower::util::BoxCloneService::new(NamedEchoUriService(String::from(svc_name))),
                spec,
            )
        }));

        for mut router in [router_json, router_xml] {
            let hits = vec![
                ("A", Method::GET, "/a/b/c"),
                ("MiddleGreedy", Method::GET, "/mg/a/z"),
                ("MiddleGreedy", Method::GET, "/mg/a/b/c/d/z?abc=def"),
                ("Delete", Method::DELETE, "/?foo=bar&baz=quux"),
                ("Delete", Method::DELETE, "/?foo=bar&baz"),
                ("Delete", Method::DELETE, "/?foo=bar&baz=&"),
                ("Delete", Method::DELETE, "/?foo=bar&baz=quux&baz=grault"),
                ("QueryKeyOnly", Method::POST, "/query_key_only?foo=bar"),
                ("QueryKeyOnly", Method::POST, "/query_key_only?foo"),
                ("QueryKeyOnly", Method::POST, "/query_key_only?foo="),
                ("QueryKeyOnly", Method::POST, "/query_key_only?foo=&"),
            ];
            for (svc_name, method, uri) in &hits {
                let mut res = router.call(req(method, uri, None)).await.unwrap();
                let actual_body = get_body_as_string(&mut res).await;

                assert_eq!(format!("{} :: {}", svc_name, uri), actual_body);
            }

            for (_, _, uri) in hits {
                let res = router.call(req(&Method::PATCH, uri, None)).await.unwrap();
                assert_eq!(StatusCode::METHOD_NOT_ALLOWED, res.status());
            }

            let misses = vec![
                (Method::GET, "/a"),
                (Method::GET, "/a/b"),
                (Method::GET, "/mg"),
                (Method::GET, "/mg/q"),
                (Method::GET, "/mg/z"),
                (Method::GET, "/mg/a/b/z/c"),
                (Method::DELETE, "/?foo=bar"),
                (Method::DELETE, "/?foo=bar"),
                (Method::DELETE, "/?baz=quux"),
                (Method::POST, "/query_key_only?baz=quux"),
                (Method::GET, "/"),
                (Method::POST, "/"),
            ];
            for (method, miss) in misses {
                let res = router.call(req(&method, miss, None)).await.unwrap();
                assert_eq!(StatusCode::NOT_FOUND, res.status());
            }
        }
    }

    #[tokio::test]
    async fn basic_pattern_conflict_avoidance() {
        let request_specs: Vec<(RequestSpec, &str)> = vec![
            (
                RequestSpec::from_parts(
                    Method::GET,
                    vec![PathSegment::Literal(String::from("a")), PathSegment::Label],
                    Vec::new(),
                ),
                "A1",
            ),
            (
                RequestSpec::from_parts(
                    Method::GET,
                    vec![
                        PathSegment::Literal(String::from("a")),
                        PathSegment::Label,
                        PathSegment::Literal(String::from("a")),
                    ],
                    Vec::new(),
                ),
                "A2",
            ),
            (
                RequestSpec::from_parts(
                    Method::GET,
                    vec![PathSegment::Literal(String::from("b")), PathSegment::Greedy],
                    Vec::new(),
                ),
                "B1",
            ),
            (
                RequestSpec::from_parts(
                    Method::GET,
                    vec![PathSegment::Literal(String::from("b")), PathSegment::Greedy],
                    vec![QuerySegment::Key(String::from("q"))],
                ),
                "B2",
            ),
        ];

        let mut router = Router::new_rest_json_router(request_specs.into_iter().map(|(spec, svc_name)| {
            (
                tower::util::BoxCloneService::new(NamedEchoUriService(String::from(svc_name))),
                spec,
            )
        }));

        let hits = vec![
            ("A1", Method::GET, "/a/foo"),
            ("A2", Method::GET, "/a/foo/a"),
            ("B1", Method::GET, "/b/foo/bar/baz"),
            ("B2", Method::GET, "/b/foo?q=baz"),
        ];
        for (svc_name, method, uri) in &hits {
            let mut res = router.call(req(method, uri, None)).await.unwrap();
            let actual_body = get_body_as_string(&mut res).await;

            assert_eq!(format!("{} :: {}", svc_name, uri), actual_body);
        }
    }
}

#[allow(deprecated)]
#[cfg(test)]
mod awsjson_tests {
    use super::rest_tests::{get_body_as_string, req};
    use super::*;
    use crate::body::boxed;
    use futures_util::Future;
    use http::{HeaderMap, HeaderValue, Method, StatusCode};
    use pretty_assertions::assert_eq;
    use std::pin::Pin;

    /// A service that returns its name and the request's URI in the response body.
    #[derive(Clone)]
    struct NamedEchoOperationService(String);

    impl<B> Service<Request<B>> for NamedEchoOperationService {
        type Response = Response<BoxBody>;
        type Error = Infallible;
        type Future = Pin<Box<dyn Future<Output = Result<Self::Response, Self::Error>> + Send>>;

        #[inline]
        fn poll_ready(&mut self, _cx: &mut Context<'_>) -> Poll<Result<(), Self::Error>> {
            Poll::Ready(Ok(()))
        }

        #[inline]
        fn call(&mut self, req: Request<B>) -> Self::Future {
            let target = req
                .headers()
                .get("x-amz-target")
                .map(|x| x.to_str().unwrap())
                .unwrap_or("unknown");
            let body = boxed(Body::from(format!("{} :: {}", self.0, target)));
            let fut = async { Ok(Response::builder().status(&http::StatusCode::OK).body(body).unwrap()) };
            Box::pin(fut)
        }
    }

    #[tokio::test]
    async fn simple_routing() {
        let routes = vec![("Service.Operation", "A")];
        let router_json10 = Router::new_aws_json_10_router(routes.clone().into_iter().map(|(operation, svc_name)| {
            (
                tower::util::BoxCloneService::new(NamedEchoOperationService(String::from(svc_name))),
                operation.to_string(),
            )
        }));
        let router_json11 = Router::new_aws_json_11_router(routes.into_iter().map(|(operation, svc_name)| {
            (
                tower::util::BoxCloneService::new(NamedEchoOperationService(String::from(svc_name))),
                operation.to_string(),
            )
        }));

        for mut router in [router_json10, router_json11] {
            let mut headers = HeaderMap::new();
            headers.insert("x-amz-target", HeaderValue::from_static("Service.Operation"));

            // Valid request, should return a valid body.
            let mut res = router
                .call(req(&Method::POST, "/", Some(headers.clone())))
                .await
                .unwrap();
            let actual_body = get_body_as_string(&mut res).await;
            assert_eq!(format!("{} :: {}", "A", "Service.Operation"), actual_body);

            // No headers, should return NOT_FOUND.
            let res = router.call(req(&Method::POST, "/", None)).await.unwrap();
            assert_eq!(res.status(), StatusCode::NOT_FOUND);

            // Wrong HTTP method, should return METHOD_NOT_ALLOWED.
            let res = router
                .call(req(&Method::GET, "/", Some(headers.clone())))
                .await
                .unwrap();
            assert_eq!(res.status(), StatusCode::METHOD_NOT_ALLOWED);

            // Wrong URI, should return NOT_FOUND.
            let res = router
                .call(req(&Method::POST, "/something", Some(headers)))
                .await
                .unwrap();
            assert_eq!(res.status(), StatusCode::NOT_FOUND);
        }
    }
}<|MERGE_RESOLUTION|>--- conflicted
+++ resolved
@@ -44,18 +44,14 @@
 #[cfg(feature = "aws-lambda")]
 #[cfg_attr(docsrs, doc(cfg(feature = "aws-lambda")))]
 pub use self::lambda_handler::LambdaHandler;
-<<<<<<< HEAD
 
 #[allow(deprecated)]
-pub use self::{future::RouterFuture, into_make_service::IntoMakeService, route::Route};
-=======
 pub use self::{
     future::RouterFuture,
     into_make_service::IntoMakeService,
     into_make_service_with_connect_info::{Connected, IntoMakeServiceWithConnectInfo},
     route::Route,
 };
->>>>>>> 6ca5ed21
 
 /// The router is a [`tower::Service`] that routes incoming requests to other `Service`s
 /// based on the request's URI and HTTP method or on some specific header setting the target operation.
