--- conflicted
+++ resolved
@@ -44,11 +44,7 @@
 import software.amazon.smithy.rust.codegen.core.smithy.customize.Section
 import software.amazon.smithy.rust.codegen.core.smithy.generators.TypeConversionGenerator
 import software.amazon.smithy.rust.codegen.core.smithy.generators.UnionGenerator
-<<<<<<< HEAD
-import software.amazon.smithy.rust.codegen.core.smithy.generators.builderSymbol
 import software.amazon.smithy.rust.codegen.core.smithy.generators.ofTypeUnit
-=======
->>>>>>> 06c23f65
 import software.amazon.smithy.rust.codegen.core.smithy.generators.renderUnknownVariant
 import software.amazon.smithy.rust.codegen.core.smithy.generators.setterName
 import software.amazon.smithy.rust.codegen.core.smithy.isOptional
@@ -323,12 +319,6 @@
         }
     }
 
-<<<<<<< HEAD
-    private fun convertsToEnumInServer(shape: StringShape) =
-        target == CodegenTarget.SERVER && shape.hasTrait<EnumTrait>()
-
-=======
->>>>>>> 06c23f65
     private fun RustWriter.deserializeString(target: StringShape) {
         withBlockTemplate("#{expect_string_or_null}(tokens.next())?.map(|s|", ").transpose()?", *codegenScope) {
             deserializeStringInner(target, "s")
@@ -434,14 +424,7 @@
                 *codegenScope,
             ) {
                 startObjectOrNull {
-<<<<<<< HEAD
-                    rust(
-                        "let mut map = #T::new();",
-                        software.amazon.smithy.rust.codegen.core.rustlang.RustType.HashMap.RuntimeType,
-                    )
-=======
                     rust("let mut map = #T::new();", RustType.HashMap.RuntimeType)
->>>>>>> 06c23f65
                     objectKeyLoop(hasMembers = true) {
                         withBlock("let key =", "?;") {
                             deserializeStringInner(keyTarget, "key")
@@ -530,25 +513,19 @@
                                 for (member in shape.members()) {
                                     val variantName = symbolProvider.toMemberName(member)
                                     rustBlock("${jsonName(member).dq()} =>") {
-<<<<<<< HEAD
                                         if (member.ofTypeUnit()) {
                                             rustTemplate(
                                                 """
                                                 #{skip_value}(tokens)?;
                                                 Some(#{Union}::$variantName)
                                                 """,
-                                                "Union" to symbol, *codegenScope,
+                                                "Union" to returnSymbolToParse.symbol, *codegenScope,
                                             )
                                         } else {
-                                            withBlock("Some(#T::$variantName(", "))", symbol) {
+                                            withBlock("Some(#T::$variantName(", "))", returnSymbolToParse.symbol) {
                                                 deserializeMember(member)
                                                 unwrapOrDefaultOrError(member)
                                             }
-=======
-                                        withBlock("Some(#T::$variantName(", "))", returnSymbolToParse.symbol) {
-                                            deserializeMember(member)
-                                            unwrapOrDefaultOrError(member)
->>>>>>> 06c23f65
                                         }
                                     }
                                 }
