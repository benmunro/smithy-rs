--- conflicted
+++ resolved
@@ -255,19 +255,9 @@
     override fun longShape(shape: LongShape): Symbol = simpleShape(shape)
     override fun floatShape(shape: FloatShape): Symbol = simpleShape(shape)
     override fun doubleShape(shape: DoubleShape): Symbol = simpleShape(shape)
-<<<<<<< HEAD
     override fun enumShape(shape: EnumShape): Symbol {
         val rustType = RustType.Opaque(shape.contextName(serviceShape).toPascalCase())
-        return symbolBuilder(shape, rustType).locatedIn(Models).build()
-=======
-    override fun stringShape(shape: StringShape): Symbol {
-        return if (shape.hasTrait<EnumTrait>()) {
-            val rustType = RustType.Opaque(shape.contextName(serviceShape).toPascalCase())
-            symbolBuilder(shape, rustType).locatedIn(ModelsModule).build()
-        } else {
-            simpleShape(shape)
-        }
->>>>>>> 3652538c
+        return symbolBuilder(shape, rustType).locatedIn(ModelsModule).build()
     }
     override fun stringShape(shape: StringShape): Symbol = simpleShape(shape)
 
