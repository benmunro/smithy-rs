# Example changelog entries
# [[aws-sdk-rust]]
# message = "Fix typos in module documentation for generated crates"
# references = ["smithy-rs#920"]
# meta = { "breaking" = false, "tada" = false, "bug" = false }
# author = "rcoh"
#
# [[smithy-rs]]
# message = "Fix typos in module documentation for generated crates"
# references = ["smithy-rs#920"]
# meta = { "breaking" = false, "tada" = false, "bug" = false, "target" = "client | server | all"}
# author = "rcoh"

[[smithy-rs]]
message = "Upgrade Rust MSRV to 1.62.1"
references = ["smithy-rs#0"]
meta = { "breaking" = true, "tada" = true, "bug" = false, "target" = "all" }
author = "jjantdev"

[[smithy-rs]]
message = "Support Sigv4 signature generation on PowerPC 32 and 64 bit. This architecture cannot compile `ring`, so the implementation has been updated to rely on `hamc` + `sha2` to achive the same result with broader platform compatibility and higher performance. We also updated the CI which is now running as many tests as possible against i686 and PowerPC 32 and 64 bit."
references = ["smithy-rs#1847"]
meta = { "breaking" = false, "tada" = false, "bug" = true }
author = "crisidev"

[[aws-sdk-rust]]
message = "Add test to exercise excluded headers in aws-sigv4."
references = ["smithy-rs#1890"]
meta = { "breaking" = false, "tada" = false, "bug" = false }
author = "ysaito1001"

[[aws-sdk-rust]]
message = "Support Sigv4 signature generation on PowerPC 32 and 64 bit. This architecture cannot compile `ring`, so the implementation has been updated to rely on `hamc` + `sha2` to achive the same result with broader platform compatibility and higher performance. We also updated the CI which is now running as many tests as possible against i686 and PowerPC 32 and 64 bit."
references = ["smithy-rs#1847"]
meta = { "breaking" = true, "tada" = false, "bug" = true }
author = "crisidev"

[[aws-sdk-rust]]
message = "Add test ensuring that a response will error if the response body returns an EOF before the entire body has been read."
references = ["smithy-rs#1801"]
meta = { "breaking" = false, "tada" = false, "bug" = false }
author = "Velfi"

[[smithy-rs]]
message = "Replace bool with enum for a function parameter of `label::fmt_string`."
references = ["smithy-rs#1875"]
meta = { "breaking" = true, "tada" = false, "bug" = false, "target" = "client" }
author = "ysaito1001"

[[smithy-rs]]
message = "`aws_smithy_http_server::routing::Router` is exported from the crate root again. This reverts unintentional breakage that was introduced in `aws-smithy-http-server` v0.51.0 only."
references = ["smithy-rs#1910"]
meta = { "breaking" = false, "tada" = false, "bug" = true, "target" = "server" }
author = "david-perez"

[[smithy-rs]]
message = "Fix bug that can cause panics in paginators"
references = ["smithy-rs#1903", "smithy-rs#1902"]
meta = { "breaking" = false, "tada" = false, "bug" = true, "target" = "client"}
author = "rcoh"

[[smithy-rs]]
message = """
Operation metadata is now added to the property bag before sending requests allowing middlewares to behave
differently depending on the operation being sent.
"""
references = ["smithy-rs#1919"]
meta = { "breaking" = false, "tada" = false, "bug" = false, "target" = "client"}
author = "Velfi"

[[smithy-rs]]
message = "Upgrade Smithy to v1.26"
references = ["smithy-rs#1929"]
meta = { "breaking" = false, "tada" = true, "bug" = false, "target" = "all"}
author = "Velfi"

[[smithy-rs]]
message = "aws_smithy_types_convert::date_time::DateTimeExt::to_chrono_utc returns a Result<>"
references = ["smithy-rs#1980"]
meta = { "breaking" = true, "tada" = false, "bug" = false, "target" = "all" }
author = "82marbag"

[[smithy-rs]]
message = "Fix cargo audit issue on chrono."
references = ["smithy-rs#1907"]
meta = { "breaking" = false, "tada" = false, "bug" = false, "target" = "all" }
author = "ysaito1001"

[[aws-sdk-rust]]
message = "Fix cargo audit issue on criterion."
references = ["smithy-rs#1923"]
meta = { "breaking" = false, "tada" = false, "bug" = false }
author = "ysaito1001"

[[aws-sdk-rust]]
message = """
<details>
<summary>The HTTP connector used when making requests is now configurable through `SdkConfig`.</summary>

```rust
use std::time::Duration;
use aws_smithy_client::{Client, hyper_ext};
use aws_smithy_client::erase::DynConnector;
use aws_smithy_client::http_connector::ConnectorSettings;
use aws_types::SdkConfig;

let https_connector = hyper_rustls::HttpsConnectorBuilder::new()
    .with_webpki_roots()
    .https_only()
    .enable_http1()
    .enable_http2()
    .build();

let smithy_connector = hyper_ext::Adapter::builder()
    // Optionally set things like timeouts as well
    .connector_settings(
        ConnectorSettings::builder()
            .connect_timeout(Duration::from_secs(5))
            .build()
    )
    .build(https_connector);

let sdk_config = aws_config::from_env()
    .http_connector(smithy_connector)
    .load()
    .await;

let client = Client::new(&sdk_config);

// When sent, this operation will go through the custom smithy connector instead of
// the default HTTP connector.
let op = client
    .get_object()
    .bucket("some-test-bucket")
    .key("test.txt")
    .send()
    .await
    .unwrap();
```

</details>
"""
references = ["smithy-rs#1225", "smithy-rs#1918"]
meta = { "breaking" = false, "tada" = true, "bug" = false }
author = "Velfi"

[[aws-sdk-rust]]
message = """
`<service>::Client::from_conf_conn` has been removed since it's now possible to configure the connection from the
shared and service configs. To update your code, pass connections to the `http_connector` method during config creation.

<details>
<summary>Example</summary>

before:

```rust
    let conf = aws_sdk_sts::Config::builder()
        // The builder has no defaults but setting other fields is omitted for brevity...
        .build();
    let (server, request) = capture_request(None);
    let client = aws_sdk_sts::Client::from_conf_conn(conf, server);
```

after:

```rust
    let (server, request) = capture_request(None);
    let conf = aws_sdk_sts::Config::builder()
        // The builder has no defaults but setting other fields is omitted for brevity...
        .http_connector(server)
        .build();
    let client = aws_sdk_sts::Client::from_conf(conf);
```

</details>
"""
references = ["smithy-rs#1225", "smithy-rs#1918"]
meta = { "breaking" = true, "tada" = false, "bug" = false }
author = "Velfi"

[[aws-sdk-rust]]
message = "Add `to_vec` method to `aws_smithy_http::byte_stream::AggregatedBytes`."
references = ["smithy-rs#1918"]
meta = { "breaking" = false, "tada" = false, "bug" = false }
author = "Velfi"

[[aws-sdk-rust]]
message = "Ability to add an inline policy or a list of policy ARNs to the `AssumeRoleProvider` builder."
references = ["aws-sdk-rust#641", "smithy-rs#1892"]
meta = { "breaking" = false, "tada" = true, "bug" = false }
author = "albe-rosado"

[[aws-sdk-rust]]
message = "Removed re-export of `aws_smithy_client::retry::Config` from the `middleware` module."
references = ["smithy-rs#1935"]
meta = { "breaking" = true, "tada" = false, "bug" = false }
author = "jdisanti"

[[aws-sdk-rust]]
message = """
It was possible in some cases to send some S3 requests without a required upload ID, causing a risk of unintended data
deletion and modification. Now, when an operation has query parameters that are marked as required, the omission of
those query parameters will cause a BuildError, preventing the invalid operation from being sent.
"""
references = ["smithy-rs#1957"]
meta = { "breaking" = false, "tada" = false, "bug" = true }
author = "Velfi"

[[smithy-rs]]
message = """
It was previously possible to send requests without setting query parameters modeled as required. Doing this may cause a
service to interpret a request incorrectly instead of just sending back a 400 error. Now, when an operation has query
parameters that are marked as required, the omission of those query parameters will cause a BuildError, preventing the
invalid operation from being sent.
"""
references = ["smithy-rs#1957"]
meta = { "breaking" = false, "tada" = false, "bug" = true, "target" = "client" }
author = "Velfi"

[[smithy-rs]]
message = "Upgrade to Smithy 1.26.2"
references = ["smithy-rs#1972"]
meta = { "breaking" = false, "tada" = false, "bug" = false }
author = "rcoh"

[[smithy-rs]]
message = "Several breaking changes have been made to errors. See [the upgrade guide](https://github.com/awslabs/smithy-rs/issues/1950) for more information."
references = ["smithy-rs#1926", "smithy-rs#1819"]
meta = { "breaking" = true, "tada" = false, "bug" = false, "target" = "client" }
author = "jdisanti"

[[aws-sdk-rust]]
message = "Several breaking changes have been made to errors. See [the upgrade guide](https://github.com/awslabs/aws-sdk-rust/issues/657) for more information."
references = ["smithy-rs#1926", "smithy-rs#1819"]
meta = { "breaking" = true, "tada" = false, "bug" = false }
author = "jdisanti"

[[smithy-rs]]
message = """
<<<<<<< HEAD
=======
[Constraint traits](https://awslabs.github.io/smithy/2.0/spec/constraint-traits.html) in server SDKs are beginning to be supported. The following are now supported:

* The `length` trait on `string` shapes.
* The `length` trait on `map` shapes.
* The `pattern` trait on `string` shapes.

Upon receiving a request that violates the modeled constraints, the server SDK will reject it with a message indicating why.

Unsupported (constraint trait, target shape) combinations will now fail at code generation time, whereas previously they were just ignored. This is a breaking change to raise awareness in service owners of their server SDKs behaving differently than what was modeled. To continue generating a server SDK with unsupported constraint traits, set `codegenConfig.ignoreUnsupportedConstraints` to `true` in your `smithy-build.json`.
"""
references = ["smithy-rs#1199", "smithy-rs#1342", "smithy-rs#1401", "smithy-rs#1998"]
meta = { "breaking" = true, "tada" = true, "bug" = false, "target" = "server" }
author = "david-perez"

[[smithy-rs]]
message = """
Server SDKs now generate "constrained types" for constrained shapes. Constrained types are [newtypes](https://rust-unofficial.github.io/patterns/patterns/behavioural/newtype.html) that encapsulate the modeled constraints. They constitute a [widespread pattern to guarantee domain invariants](https://www.lpalmieri.com/posts/2020-12-11-zero-to-production-6-domain-modelling/) and promote correctness in your business logic. So, for example, the model:

```smithy
@length(min: 1, max: 69)
string NiceString
```

will now render a `struct NiceString(String)`. Instantiating a `NiceString` is a fallible operation:

```rust
let data: String = ... ;
let nice_string = NiceString::try_from(data).expect("data is not nice");
```

A failed attempt to instantiate a constrained type will yield a `ConstraintViolation` error type you may want to handle. This type's API is subject to change.

Constrained types _guarantee_, by virtue of the type system, that your service's operation outputs adhere to the modeled constraints. To learn more about the motivation for constrained types and how they work, see [the RFC](https://github.com/awslabs/smithy-rs/pull/1199).

If you'd like to opt-out of generating constrained types, you can set `codegenConfig.publicConstrainedTypes` to `false`. Note that if you do, the generated server SDK will still honor your operation input's modeled constraints upon receiving a request, but will not help you in writing business logic code that adheres to the constraints, and _will not prevent you from returning responses containing operation outputs that violate said constraints_.
"""
references = ["smithy-rs#1342", "smithy-rs#1119"]
meta = { "breaking" = true, "tada" = true, "bug" = false, "target" = "server" }
author = "david-perez"

[[smithy-rs]]
message = """
Structure builders in server SDKs have undergone significant changes.

The API surface has been reduced. It is now simpler and closely follows what you would get when using the [`derive_builder`](https://docs.rs/derive_builder/latest/derive_builder/) crate:

1. Builders no longer have `set_*` methods taking in `Option<T>`. You must use the unprefixed method, named exactly after the structure's field name, and taking in a value _whose type matches exactly that of the structure's field_.
2. Builders no longer have convenience methods to pass in an element for a field whose type is a vector or a map. You must pass in the entire contents of the collection up front.
3. Builders no longer implement [`PartialEq`](https://doc.rust-lang.org/std/cmp/trait.PartialEq.html).

Bug fixes:

4. Builders now always fail to build if a value for a `required` member is not provided. Previously, builders were falling back to a default value (e.g. `""` for `String`s) for some shapes. This was a bug.

Additions:

5. A structure `Structure` with builder `Builder` now implements `TryFrom<Builder> for Structure` or `From<Builder> for Structure`, depending on whether the structure [is constrained](https://awslabs.github.io/smithy/2.0/spec/constraint-traits.html) or not, respectively.

To illustrate how to migrate to the new API, consider the example model below.

```smithy
structure Pokemon {
    @required
    name: String,
    @required
    description: String,
    @required
    evolvesTo: PokemonList
}

list PokemonList {
    member: Pokemon
}
```

In the Rust code below, note the references calling out the changes described in the numbered list above.

Before:

```rust
let eevee_builder = Pokemon::builder()
    // (1) `set_description` takes in `Some<String>`.
    .set_description(Some("Su código genético es muy inestable. Puede evolucionar en diversas razas de Pokémon.".to_owned()))
    // (2) Convenience method to add one element to the `evolvesTo` list.
    .evolves_to(vaporeon)
    .evolves_to(jolteon)
    .evolves_to(flareon);

// (3) Builder types can be compared.
assert_ne!(eevee_builder, Pokemon::builder());

// (4) Builds fine even though we didn't provide a value for `name`, which is `required`!
let _eevee = eevee_builder.build();
```

After:

```rust
let eevee_builder = Pokemon::builder()
    // (1) `set_description` no longer exists. Use `description`, which directly takes in `String`.
    .description("Su código genético es muy inestable. Puede evolucionar en diversas razas de Pokémon.".to_owned())
    // (2) Convenience methods removed; provide the entire collection up front.
    .evolves_to(vec![vaporeon, jolteon, flareon]);

// (3) Binary operation `==` cannot be applied to `pokemon::Builder`.
// assert_ne!(eevee_builder, Pokemon::builder());

// (4) `required` member `name` was not set.
// (5) Builder type can be fallibly converted to the structure using `TryFrom` or `TryInto`.
let _error = Pokemon::try_from(eevee_builder).expect_err("name was not provided");
```
"""
references = ["smithy-rs#1714", "smithy-rs#1342"]
meta = { "breaking" = true, "tada" = true, "bug" = true, "target" = "server" }
author = "david-perez"

[[smithy-rs]]
message = """
Server SDKs now correctly reject operation inputs that don't set values for `required` structure members. Previously, in some scenarios, server SDKs would accept the request and set a default value for the member (e.g. `""` for a `String`), even when the member shape did not have [Smithy IDL v2's `default` trait](https://awslabs.github.io/smithy/2.0/spec/type-refinement-traits.html#smithy-api-default-trait) attached. The `default` trait is [still unsupported](https://github.com/awslabs/smithy-rs/issues/1860).
"""
references = ["smithy-rs#1714", "smithy-rs#1342", "smithy-rs#1860"]
meta = { "breaking" = true, "tada" = false, "bug" = true, "target" = "server" }
author = "david-perez"

[[smithy-rs]]
message = """
>>>>>>> 27020be3
Generate enums that guide the users to write match expressions in a forward-compatible way.
Before this change, users could write a match expression against an enum in a non-forward-compatible way:
```rust
match some_enum {
    SomeEnum::Variant1 => { /* ... */ },
    SomeEnum::Variant2 => { /* ... */ },
    Unknown(value) if value == "NewVariant" => { /* ... */ },
    _ => { /* ... */ },
}
```
This code can handle a case for "NewVariant" with a version of SDK where the enum does not yet include `SomeEnum::NewVariant`, but breaks with another version of SDK where the enum defines `SomeEnum::NewVariant` because the execution will hit a different match arm, i.e. the last one.
After this change, users are guided to write the above match expression as follows:
```rust
match some_enum {
    SomeEnum::Variant1 => { /* ... */ },
    SomeEnum::Variant2 => { /* ... */ },
    other @ _ if other.as_str() == "NewVariant" => { /* ... */ },
    _ => { /* ... */ },
}
```
This is forward-compatible because the execution will hit the second last match arm regardless of whether the enum defines `SomeEnum::NewVariant` or not.
"""
references = ["smithy-rs#1945"]
meta = { "breaking" = true, "tada" = false, "bug" = false, "target" = "client"}
author = "ysaito1001"

[[aws-sdk-rust]]
message = """
Generate enums that guide the users to write match expressions in a forward-compatible way.
Before this change, users could write a match expression against an enum in a non-forward-compatible way:
```rust
match some_enum {
    SomeEnum::Variant1 => { /* ... */ },
    SomeEnum::Variant2 => { /* ... */ },
    Unknown(value) if value == "NewVariant" => { /* ... */ },
    _ => { /* ... */ },
}
```
This code can handle a case for "NewVariant" with a version of SDK where the enum does not yet include `SomeEnum::NewVariant`, but breaks with another version of SDK where the enum defines `SomeEnum::NewVariant` because the execution will hit a different match arm, i.e. the last one.
After this change, users are guided to write the above match expression as follows:
```rust
match some_enum {
    SomeEnum::Variant1 => { /* ... */ },
    SomeEnum::Variant2 => { /* ... */ },
    other @ _ if other.as_str() == "NewVariant" => { /* ... */ },
    _ => { /* ... */ },
}
```
This is forward-compatible because the execution will hit the second last match arm regardless of whether the enum defines `SomeEnum::NewVariant` or not.
"""
references = ["smithy-rs#1945"]
meta = { "breaking" = true, "tada" = false, "bug" = false }
<<<<<<< HEAD
author = "ysaito1001"
=======
author = "ysaito1001"

[[aws-sdk-rust]]
message = "Functions on `aws_smithy_http::endpoint::Endpoint` now return a `Result` instead of panicking."
references = ["smithy-rs#1984", "smithy-rs#1496"]
meta = { "breaking" = true, "tada" = false, "bug" = false }
author = "jdisanti"

[[smithy-rs]]
message = "Functions on `aws_smithy_http::endpoint::Endpoint` now return a `Result` instead of panicking."
references = ["smithy-rs#1984", "smithy-rs#1496"]
meta = { "breaking" = true, "tada" = false, "bug" = false, "target" = "client" }
author = "jdisanti"

[[aws-sdk-rust]]
message = "`Endpoint::mutable` now takes `impl AsRef<str>` instead of `Uri`. For the old functionality, use `Endpoint::mutable_uri`."
references = ["smithy-rs#1984", "smithy-rs#1496"]
meta = { "breaking" = true, "tada" = false, "bug" = false }
author = "jdisanti"

[[smithy-rs]]
message = "`Endpoint::mutable` now takes `impl AsRef<str>` instead of `Uri`. For the old functionality, use `Endpoint::mutable_uri`."
references = ["smithy-rs#1984", "smithy-rs#1496"]
meta = { "breaking" = true, "tada" = false, "bug" = false, "target" = "client" }
author = "jdisanti"

[[aws-sdk-rust]]
message = "`Endpoint::immutable` now takes `impl AsRef<str>` instead of `Uri`. For the old functionality, use `Endpoint::immutable_uri`."
references = ["smithy-rs#1984", "smithy-rs#1496"]
meta = { "breaking" = true, "tada" = false, "bug" = false }
author = "jdisanti"

[[smithy-rs]]
message = "`Endpoint::immutable` now takes `impl AsRef<str>` instead of `Uri`. For the old functionality, use `Endpoint::immutable_uri`."
references = ["smithy-rs#1984", "smithy-rs#1496"]
meta = { "breaking" = true, "tada" = false, "bug" = false, "target" = "client" }
author = "jdisanti"

[[smithy-rs]]
message = """
[RestJson1](https://awslabs.github.io/smithy/2.0/aws/protocols/aws-restjson1-protocol.html#operation-error-serialization) server SDKs now serialize the [full shape ID](https://smithy.io/2.0/spec/model.html#shape-id) (including namespace) in operation error responses.

Example server error response before:

```
HTTP/1.1 400 Bad Request
content-type: application/json
x-amzn-errortype: InvalidRequestException
...
```

Example server error response now:

```
HTTP/1.1 400 Bad Request
content-type: application/json
x-amzn-errortype: com.example.service#InvalidRequestException
...
```
"""
references = ["smithy-rs#1982"]
meta = { "breaking" = true, "tada" = false, "bug" = false, "target" = "server" }
author = "david-perez"

[[smithy-rs]]
message = "Make generated enum `values()` functions callable in const contexts."
references = ["smithy-rs#2011"]
meta = { "breaking" = false, "tada" = false, "bug" = false, "target" = "all" }
author = "lsr0"
>>>>>>> 27020be3
<|MERGE_RESOLUTION|>--- conflicted
+++ resolved
@@ -238,8 +238,6 @@
 
 [[smithy-rs]]
 message = """
-<<<<<<< HEAD
-=======
 [Constraint traits](https://awslabs.github.io/smithy/2.0/spec/constraint-traits.html) in server SDKs are beginning to be supported. The following are now supported:
 
 * The `length` trait on `string` shapes.
@@ -366,7 +364,6 @@
 
 [[smithy-rs]]
 message = """
->>>>>>> 27020be3
 Generate enums that guide the users to write match expressions in a forward-compatible way.
 Before this change, users could write a match expression against an enum in a non-forward-compatible way:
 ```rust
@@ -419,9 +416,6 @@
 """
 references = ["smithy-rs#1945"]
 meta = { "breaking" = true, "tada" = false, "bug" = false }
-<<<<<<< HEAD
-author = "ysaito1001"
-=======
 author = "ysaito1001"
 
 [[aws-sdk-rust]]
@@ -490,5 +484,4 @@
 message = "Make generated enum `values()` functions callable in const contexts."
 references = ["smithy-rs#2011"]
 meta = { "breaking" = false, "tada" = false, "bug" = false, "target" = "all" }
-author = "lsr0"
->>>>>>> 27020be3
+author = "lsr0"